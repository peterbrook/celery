--- conflicted
+++ resolved
@@ -86,13 +86,7 @@
 from ..abstract import StartStopComponent
 from ..app import app_or_default
 from ..datastructures import AttributeDict
-<<<<<<< HEAD
-from ..exceptions import NotRegistered
-=======
 from ..exceptions import InvalidTaskError
-from ..registry import tasks
-from ..utils import noop
->>>>>>> 6bde4b9e
 from ..utils import timer2
 from ..utils.encoding import safe_repr
 from ..utils.functional import noop
@@ -325,7 +319,7 @@
 
     def update_strategies(self):
         S = self.strategies
-        for task in tasks.itervalues():
+        for task in self.app.tasks.itervalues():
             S[task.name] = task.start_strategy(self.app, self)
 
     def start(self):
