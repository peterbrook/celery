--- conflicted
+++ resolved
@@ -177,19 +177,11 @@
     def add_writer(self, fd, callback):
         return self.add(fd, callback, WRITE)
 
-<<<<<<< HEAD
-    def update_readers(self, map):
-        [self.add_reader(*x) for x in items(map)]
-
-    def update_writers(self, map):
-        [self.add_writer(*x) for x in items(map)]
-=======
     def update_readers(self, readers):
-        [self.add_reader(*x) for x in readers.iteritems()]
+        [self.add_reader(*x) for x in items(readers)]
 
     def update_writers(self, writers):
-        [self.add_writer(*x) for x in writers.iteritems()]
->>>>>>> 2bf5b4eb
+        [self.add_writer(*x) for x in items(writers)]
 
     def _unregister(self, fd):
         try:
