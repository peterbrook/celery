--- conflicted
+++ resolved
@@ -36,13 +36,8 @@
     safe_apply_callback = None  # noqa
 
 from celery.datastructures import ExceptionInfo
-<<<<<<< HEAD
 from celery.utils.functional import noop
-from celery.tests.utils import unittest
-=======
-from celery.utils import noop
 from celery.tests.utils import Case
->>>>>>> 6bde4b9e
 
 
 class Object(object):   # for writeable attributes.
