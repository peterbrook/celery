from datetime import datetime, timedelta
from functools import wraps

from mock import Mock
from pyparsing import ParseException

from celery import task
from celery.app import app_or_default
from celery.task import task as task_dec
from celery.exceptions import RetryTaskError
from celery.execute import send_task
from celery.result import EagerResult
from celery.schedules import crontab, crontab_parser
from celery.utils import uuid
from celery.utils.timeutils import parse_iso8601

from celery.tests.utils import with_eager_tasks, unittest, StringIO


def return_True(*args, **kwargs):
    # Task run functions can't be closures/lambdas, as they're pickled.
    return True


return_True_task = task_dec()(return_True)


def raise_exception(self, **kwargs):
    raise Exception("%s error" % self.__class__)


class MockApplyTask(task.Task):

    def run(self, x, y):
        return x * y

    @classmethod
    def apply_async(self, *args, **kwargs):
        pass


class IncrementCounterTask(task.Task):
    name = "c.unittest.increment_counter_task"
    count = 0

    def run(self, increment_by=1, **kwargs):
        increment_by = increment_by or 1
        self.__class__.count += increment_by
        return self.__class__.count


class RaisingTask(task.Task):
    name = "c.unittest.raising_task"

    def run(self, **kwargs):
        raise KeyError("foo")


class RetryTask(task.Task):
    max_retries = 3
    iterations = 0

    def run(self, arg1, arg2, kwarg=1, max_retries=None, care=True):
        self.__class__.iterations += 1
        rmax = self.max_retries if max_retries is None else max_retries

        retries = self.request.retries
        if care and retries >= rmax:
            return arg1
        else:
            return self.retry(countdown=0, max_retries=max_retries)


class RetryTaskNoArgs(task.Task):
    max_retries = 3
    iterations = 0

    def run(self, **kwargs):
        self.__class__.iterations += 1

<<<<<<< HEAD
        retries = self.request.retries
        if retries >= 3:
            return 42
        else:
            return self.retry(countdown=0)
=======
        retries = kwargs["task_retries"]
        if retries >= 3:
            return 42
        else:
            return self.retry(kwargs=kwargs, countdown=0)
>>>>>>> e86c6b09


class RetryTaskMockApply(task.Task):
    max_retries = 3
    iterations = 0
    applied = 0

    def run(self, arg1, arg2, kwarg=1, **kwargs):
        self.__class__.iterations += 1

<<<<<<< HEAD
        retries = self.request.retries
=======
        retries = kwargs["task_retries"]
>>>>>>> e86c6b09
        if retries >= 3:
            return arg1
        else:
            kwargs.update({"kwarg": kwarg})
<<<<<<< HEAD
            return self.retry(kwargs=kwargs, countdown=0)
=======
            return self.retry(args=[arg1, arg2], kwargs=kwargs, countdown=0)
>>>>>>> e86c6b09

    @classmethod
    def apply_async(self, *args, **kwargs):
        self.applied = 1


class MyCustomException(Exception):
    """Random custom exception."""


class RetryTaskCustomExc(task.Task):
    max_retries = 3
    iterations = 0

    def run(self, arg1, arg2, kwarg=1, **kwargs):
        self.__class__.iterations += 1

<<<<<<< HEAD
        retries = self.request.retries
=======
        retries = kwargs["task_retries"]
>>>>>>> e86c6b09
        if retries >= 3:
            return arg1 + kwarg
        else:
            try:
                raise MyCustomException("Elaine Marie Benes")
            except MyCustomException, exc:
                kwargs.update({"kwarg": kwarg})
<<<<<<< HEAD
                return self.retry(kwargs=kwargs, countdown=0, exc=exc)
=======
                return self.retry(args=[arg1, arg2], kwargs=kwargs,
                                  countdown=0, exc=exc)
>>>>>>> e86c6b09


class TestTaskRetries(unittest.TestCase):

    def test_retry(self):
        RetryTask.max_retries = 3
        RetryTask.iterations = 0
        result = RetryTask.apply([0xFF, 0xFFFF])
        self.assertEqual(result.get(), 0xFF)
        self.assertEqual(RetryTask.iterations, 4)

        RetryTask.max_retries = 3
        RetryTask.iterations = 0
        result = RetryTask.apply([0xFF, 0xFFFF], {"max_retries": 10})
        self.assertEqual(result.get(), 0xFF)
        self.assertEqual(RetryTask.iterations, 11)

    def test_retry_no_args(self):
        RetryTaskNoArgs.max_retries = 3
        RetryTaskNoArgs.iterations = 0
        result = RetryTaskNoArgs.apply()
        self.assertEqual(result.get(), 42)
        self.assertEqual(RetryTaskNoArgs.iterations, 4)

    def test_retry_kwargs_can_be_empty(self):
        self.assertRaises(RetryTaskError, RetryTaskMockApply.retry,
                            args=[4, 4], kwargs=None)

    def test_retry_not_eager(self):
        RetryTaskMockApply.request.called_directly = False
        exc = Exception("baz")
        try:
            RetryTaskMockApply.retry(args=[4, 4], kwargs={"task_retries": 0},
                                     exc=exc, throw=False)
            self.assertTrue(RetryTaskMockApply.applied)
        finally:
            RetryTaskMockApply.applied = 0

        try:
            self.assertRaises(RetryTaskError, RetryTaskMockApply.retry,
                    args=[4, 4], kwargs={"task_retries": 0},
                    exc=exc, throw=True)
            self.assertTrue(RetryTaskMockApply.applied)
        finally:
            RetryTaskMockApply.applied = 0

    def test_retry_with_kwargs(self):
        RetryTaskCustomExc.max_retries = 3
        RetryTaskCustomExc.iterations = 0
        result = RetryTaskCustomExc.apply([0xFF, 0xFFFF], {"kwarg": 0xF})
        self.assertEqual(result.get(), 0xFF + 0xF)
        self.assertEqual(RetryTaskCustomExc.iterations, 4)

    def test_retry_with_custom_exception(self):
        RetryTaskCustomExc.max_retries = 2
        RetryTaskCustomExc.iterations = 0
        result = RetryTaskCustomExc.apply([0xFF, 0xFFFF], {"kwarg": 0xF})
        self.assertRaises(MyCustomException,
                          result.get)
        self.assertEqual(RetryTaskCustomExc.iterations, 3)

    def test_max_retries_exceeded(self):
        RetryTask.max_retries = 2
        RetryTask.iterations = 0
        result = RetryTask.apply([0xFF, 0xFFFF], {"care": False})
        self.assertRaises(RetryTask.MaxRetriesExceededError,
                          result.get)
        self.assertEqual(RetryTask.iterations, 3)

        RetryTask.max_retries = 1
        RetryTask.iterations = 0
        result = RetryTask.apply([0xFF, 0xFFFF], {"care": False})
        self.assertRaises(RetryTask.MaxRetriesExceededError,
                          result.get)
        self.assertEqual(RetryTask.iterations, 2)


class TestCeleryTasks(unittest.TestCase):

    def test_unpickle_task(self):
        import pickle

        @task_dec
        def xxx():
            pass

        self.assertIs(pickle.loads(pickle.dumps(xxx)), xxx)

    def createTaskCls(self, cls_name, task_name=None):
        attrs = {"__module__": self.__module__}
        if task_name:
            attrs["name"] = task_name

        cls = type(cls_name, (task.Task, ), attrs)
        cls.run = return_True
        return cls

    def test_AsyncResult(self):
        task_id = uuid()
        result = RetryTask.AsyncResult(task_id)
        self.assertEqual(result.backend, RetryTask.backend)
        self.assertEqual(result.task_id, task_id)

<<<<<<< HEAD
=======
    @with_eager_tasks
    def test_ping(self):
        self.assertEqual(task.ping(), 'pong')

>>>>>>> e86c6b09
    def assertNextTaskDataEqual(self, consumer, presult, task_name,
            test_eta=False, test_expires=False, **kwargs):
        next_task = consumer.fetch()
        task_data = next_task.decode()
        self.assertEqual(task_data["id"], presult.task_id)
        self.assertEqual(task_data["task"], task_name)
        task_kwargs = task_data.get("kwargs", {})
        if test_eta:
            self.assertIsInstance(task_data.get("eta"), basestring)
            to_datetime = parse_iso8601(task_data.get("eta"))
            self.assertIsInstance(to_datetime, datetime)
        if test_expires:
            self.assertIsInstance(task_data.get("expires"), basestring)
            to_datetime = parse_iso8601(task_data.get("expires"))
            self.assertIsInstance(to_datetime, datetime)
        for arg_name, arg_value in kwargs.items():
            self.assertEqual(task_kwargs.get(arg_name), arg_value)

    def test_incomplete_task_cls(self):

        class IncompleteTask(task.Task):
            name = "c.unittest.t.itask"

        self.assertRaises(NotImplementedError, IncompleteTask().run)

    def test_task_kwargs_must_be_dictionary(self):
        self.assertRaises(ValueError, IncrementCounterTask.apply_async,
                          [], "str")

    def test_task_args_must_be_list(self):
        self.assertRaises(ValueError, IncrementCounterTask.apply_async,
                          "str", {})

    def test_regular_task(self):
        T1 = self.createTaskCls("T1", "c.unittest.t.t1")
        self.assertIsInstance(T1(), T1)
        self.assertTrue(T1().run())
        self.assertTrue(callable(T1()),
                "Task class is callable()")
        self.assertTrue(T1()(),
                "Task class runs run() when called")

        # task name generated out of class module + name.
        T2 = self.createTaskCls("T2")
        self.assertTrue(T2().name.endswith("test_task.T2"))

        t1 = T1()
        consumer = t1.get_consumer()
        self.assertRaises(NotImplementedError, consumer.receive, "foo", "foo")
        consumer.discard_all()
        self.assertIsNone(consumer.fetch())

        # Without arguments.
        presult = t1.delay()
        self.assertNextTaskDataEqual(consumer, presult, t1.name)

        # With arguments.
        presult2 = t1.apply_async(kwargs=dict(name="George Costanza"))
        self.assertNextTaskDataEqual(consumer, presult2, t1.name,
                name="George Costanza")

        # send_task
        sresult = send_task(t1.name, kwargs=dict(name="Elaine M. Benes"))
        self.assertNextTaskDataEqual(consumer, sresult, t1.name,
                name="Elaine M. Benes")

        # With eta.
        presult2 = t1.apply_async(kwargs=dict(name="George Costanza"),
<<<<<<< HEAD
                                eta=datetime.utcnow() + timedelta(days=1),
                                expires=datetime.utcnow() + timedelta(days=2))
=======
                                  eta=datetime.now() + timedelta(days=1),
                                  expires=datetime.now() + timedelta(days=2))
>>>>>>> e86c6b09
        self.assertNextTaskDataEqual(consumer, presult2, t1.name,
                name="George Costanza", test_eta=True, test_expires=True)

        # With countdown.
        presult2 = t1.apply_async(kwargs=dict(name="George Costanza"),
                                  countdown=10, expires=12)
        self.assertNextTaskDataEqual(consumer, presult2, t1.name,
                name="George Costanza", test_eta=True, test_expires=True)

        # Discarding all tasks.
        consumer.discard_all()
        t1.apply_async()
        self.assertEqual(consumer.discard_all(), 1)
        self.assertIsNone(consumer.fetch())

        self.assertFalse(presult.successful())
        t1.backend.mark_as_done(presult.task_id, result=None)
        self.assertTrue(presult.successful())

        publisher = t1.get_publisher()
        self.assertTrue(publisher.exchange)

    def test_context_get(self):
        request = self.createTaskCls("T1", "c.unittest.t.c.g").request
        request.foo = 32
        self.assertEqual(request.get("foo"), 32)
        self.assertEqual(request.get("bar", 36), 36)

    def test_task_class_repr(self):
        task = self.createTaskCls("T1", "c.unittest.t.repr")
        self.assertIn("class Task of", repr(task.app.Task))

    def test_after_return(self):
        task = self.createTaskCls("T1", "c.unittest.t.after_return")()
        task.backend = Mock()
        task.request.chord = 123
        task.after_return("SUCCESS", 1.0, "foobar", (), {}, None)
        task.backend.on_chord_part_return.assert_called_with(task)

    def test_send_task_sent_event(self):
        T1 = self.createTaskCls("T1", "c.unittest.t.t1")
        conn = T1.app.broker_connection()
        chan = conn.channel()
        T1.app.conf.CELERY_SEND_TASK_SENT_EVENT = True
        dispatcher = [None]

        class Pub(object):
            channel = chan

            def delay_task(self, *args, **kwargs):
                dispatcher[0] = kwargs.get("event_dispatcher")

        try:
            T1.apply_async(publisher=Pub())
        finally:
            T1.app.conf.CELERY_SEND_TASK_SENT_EVENT = False
            chan.close()
            conn.close()

        self.assertTrue(dispatcher[0])

    def test_get_publisher(self):
        connection = app_or_default().broker_connection()
        p = IncrementCounterTask.get_publisher(connection, auto_declare=False,
                                               exchange="foo")
        self.assertEqual(p.exchange.name, "foo")
        p = IncrementCounterTask.get_publisher(connection, auto_declare=False,
                                               exchange_type="fanout")
        self.assertEqual(p.exchange.type, "fanout")

    def test_update_state(self):

        @task_dec
        def yyy():
            pass

        tid = uuid()
        yyy.update_state(tid, "FROBULATING", {"fooz": "baaz"})
        self.assertEqual(yyy.AsyncResult(tid).status, "FROBULATING")
        self.assertDictEqual(yyy.AsyncResult(tid).result, {"fooz": "baaz"})

        yyy.request.id = tid
        yyy.update_state(state="FROBUZATING", meta={"fooz": "baaz"})
        self.assertEqual(yyy.AsyncResult(tid).status, "FROBUZATING")
        self.assertDictEqual(yyy.AsyncResult(tid).result, {"fooz": "baaz"})

    def test_repr(self):

        @task_dec
        def task_test_repr():
            pass

        self.assertIn("task_test_repr", repr(task_test_repr))

    def test_has___name__(self):

        @task_dec
        def yyy2():
            pass

        self.assertTrue(yyy2.__name__)

    def test_get_logger(self):
        T1 = self.createTaskCls("T1", "c.unittest.t.t1")
        t1 = T1()
        logfh = StringIO()
        logger = t1.get_logger(logfile=logfh, loglevel=0)
        self.assertTrue(logger)

        T1.request.loglevel = 3
        logger = t1.get_logger(logfile=logfh, loglevel=None)
        self.assertTrue(logger)


class TestTaskSet(unittest.TestCase):

    @with_eager_tasks
    def test_function_taskset(self):
        subtasks = [return_True_task.subtask([i]) for i in range(1, 6)]
        ts = task.TaskSet(subtasks)
        res = ts.apply_async()
        self.assertListEqual(res.join(), [True, True, True, True, True])

    def test_counter_taskset(self):
        IncrementCounterTask.count = 0
        ts = task.TaskSet(tasks=[
            IncrementCounterTask.subtask((), {}),
            IncrementCounterTask.subtask((), {"increment_by": 2}),
            IncrementCounterTask.subtask((), {"increment_by": 3}),
            IncrementCounterTask.subtask((), {"increment_by": 4}),
            IncrementCounterTask.subtask((), {"increment_by": 5}),
            IncrementCounterTask.subtask((), {"increment_by": 6}),
            IncrementCounterTask.subtask((), {"increment_by": 7}),
            IncrementCounterTask.subtask((), {"increment_by": 8}),
            IncrementCounterTask.subtask((), {"increment_by": 9}),
        ])
        self.assertEqual(ts.total, 9)

        consumer = IncrementCounterTask().get_consumer()
        consumer.purge()
        consumer.close()
        taskset_res = ts.apply_async()
        subtasks = taskset_res.subtasks
        taskset_id = taskset_res.taskset_id
        consumer = IncrementCounterTask().get_consumer()
        for subtask in subtasks:
            m = consumer.fetch().payload
            self.assertDictContainsSubset({"taskset": taskset_id,
                                           "task": IncrementCounterTask.name,
                                           "id": subtask.task_id}, m)
            IncrementCounterTask().run(
                    increment_by=m.get("kwargs", {}).get("increment_by"))
        self.assertEqual(IncrementCounterTask.count, sum(xrange(1, 10)))

    def test_named_taskset(self):
        prefix = "test_named_taskset-"
        ts = task.TaskSet([return_True_task.subtask([1])])
        res = ts.apply(taskset_id=prefix + uuid())
        self.assertTrue(res.taskset_id.startswith(prefix))


class TestTaskApply(unittest.TestCase):

    def test_apply_throw(self):
        self.assertRaises(KeyError, RaisingTask.apply, throw=True)

    def test_apply_with_CELERY_EAGER_PROPAGATES_EXCEPTIONS(self):
        RaisingTask.app.conf.CELERY_EAGER_PROPAGATES_EXCEPTIONS = True
        try:
            self.assertRaises(KeyError, RaisingTask.apply)
        finally:
            RaisingTask.app.conf.CELERY_EAGER_PROPAGATES_EXCEPTIONS = False

    def test_apply(self):
        IncrementCounterTask.count = 0

        e = IncrementCounterTask.apply()
        self.assertIsInstance(e, EagerResult)
        self.assertEqual(e.get(), 1)

        e = IncrementCounterTask.apply(args=[1])
        self.assertEqual(e.get(), 2)

        e = IncrementCounterTask.apply(kwargs={"increment_by": 4})
        self.assertEqual(e.get(), 6)

        self.assertTrue(e.successful())
        self.assertTrue(e.ready())
        self.assertTrue(repr(e).startswith("<EagerResult:"))

        f = RaisingTask.apply()
        self.assertTrue(f.ready())
        self.assertFalse(f.successful())
        self.assertTrue(f.traceback)
        self.assertRaises(KeyError, f.get)


class MyPeriodic(task.PeriodicTask):
    run_every = timedelta(hours=1)


class TestPeriodicTask(unittest.TestCase):

    def test_must_have_run_every(self):
        self.assertRaises(NotImplementedError, type, "Foo",
            (task.PeriodicTask, ), {"__module__": __name__})

    def test_remaining_estimate(self):
        self.assertIsInstance(
<<<<<<< HEAD
            MyPeriodic().remaining_estimate(datetime.utcnow()),
            timedelta)

    def test_is_due_not_due(self):
        due, remaining = MyPeriodic().is_due(datetime.utcnow())
=======
            MyPeriodic().remaining_estimate(datetime.now()),
            timedelta)

    def test_is_due_not_due(self):
        due, remaining = MyPeriodic().is_due(datetime.now())
>>>>>>> e86c6b09
        self.assertFalse(due)
        # This assertion may fail if executed in the
        # first minute of an hour, thus 59 instead of 60
        self.assertGreater(remaining, 59)

    def test_is_due(self):
        p = MyPeriodic()
<<<<<<< HEAD
        due, remaining = p.is_due(datetime.utcnow() - p.run_every.run_every)
=======
        due, remaining = p.is_due(datetime.now() - p.run_every.run_every)
>>>>>>> e86c6b09
        self.assertTrue(due)
        self.assertEqual(remaining,
                         p.timedelta_seconds(p.run_every.run_every))

    def test_schedule_repr(self):
        p = MyPeriodic()
        self.assertTrue(repr(p.run_every))


class EveryMinutePeriodic(task.PeriodicTask):
    run_every = crontab()


class QuarterlyPeriodic(task.PeriodicTask):
    run_every = crontab(minute="*/15")


class HourlyPeriodic(task.PeriodicTask):
    run_every = crontab(minute=30)


class DailyPeriodic(task.PeriodicTask):
    run_every = crontab(hour=7, minute=30)


class WeeklyPeriodic(task.PeriodicTask):
    run_every = crontab(hour=7, minute=30, day_of_week="thursday")


def patch_crontab_nowfun(cls, retval):

    def create_patcher(fun):

        @wraps(fun)
        def __inner(*args, **kwargs):
            prev_nowfun = cls.run_every.nowfun
            cls.run_every.nowfun = lambda: retval
            try:
                return fun(*args, **kwargs)
            finally:
                cls.run_every.nowfun = prev_nowfun

        return __inner

    return create_patcher


class test_crontab_parser(unittest.TestCase):

    def test_parse_star(self):
        self.assertEquals(crontab_parser(24).parse('*'), set(range(24)))
        self.assertEquals(crontab_parser(60).parse('*'), set(range(60)))
        self.assertEquals(crontab_parser(7).parse('*'), set(range(7)))

    def test_parse_range(self):
        self.assertEquals(crontab_parser(60).parse('1-10'),
                          set(range(1, 10 + 1)))
        self.assertEquals(crontab_parser(24).parse('0-20'),
                          set(range(0, 20 + 1)))
        self.assertEquals(crontab_parser().parse('2-10'),
                          set(range(2, 10 + 1)))

    def test_parse_groups(self):
        self.assertEquals(crontab_parser().parse('1,2,3,4'),
                          set([1, 2, 3, 4]))
        self.assertEquals(crontab_parser().parse('0,15,30,45'),
                          set([0, 15, 30, 45]))

    def test_parse_steps(self):
        self.assertEquals(crontab_parser(8).parse('*/2'),
                          set([0, 2, 4, 6]))
        self.assertEquals(crontab_parser().parse('*/2'),
                          set(i * 2 for i in xrange(30)))
        self.assertEquals(crontab_parser().parse('*/3'),
                          set(i * 3 for i in xrange(20)))

    def test_parse_composite(self):
        self.assertEquals(crontab_parser(8).parse('*/2'), set([0, 2, 4, 6]))
        self.assertEquals(crontab_parser().parse('2-9/5'), set([5]))
        self.assertEquals(crontab_parser().parse('2-10/5'), set([5, 10]))
        self.assertEquals(crontab_parser().parse('2-11/5,3'), set([3, 5, 10]))
        self.assertEquals(crontab_parser().parse('2-4/3,*/5,0-21/4'),
                set([0, 3, 4, 5, 8, 10, 12, 15, 16,
                    20, 25, 30, 35, 40, 45, 50, 55]))

    def test_parse_errors_on_empty_string(self):
        self.assertRaises(ParseException, crontab_parser(60).parse, '')

    def test_parse_errors_on_empty_group(self):
        self.assertRaises(ParseException, crontab_parser(60).parse, '1,,2')

    def test_parse_errors_on_empty_steps(self):
        self.assertRaises(ParseException, crontab_parser(60).parse, '*/')

    def test_parse_errors_on_negative_number(self):
        self.assertRaises(ParseException, crontab_parser(60).parse, '-20')

    def test_expand_cronspec_eats_iterables(self):
        self.assertEqual(crontab._expand_cronspec(iter([1, 2, 3]), 100),
                         set([1, 2, 3]))

    def test_expand_cronspec_invalid_type(self):
        self.assertRaises(TypeError, crontab._expand_cronspec, object(), 100)

    def test_repr(self):
        self.assertIn("*", repr(crontab("*")))

    def test_eq(self):
        self.assertEqual(crontab(day_of_week="1, 2"),
                         crontab(day_of_week="1-2"))
        self.assertEqual(crontab(minute="1", hour="2", day_of_week="5"),
                         crontab(minute="1", hour="2", day_of_week="5"))
        self.assertNotEqual(crontab(minute="1"), crontab(minute="2"))
        self.assertFalse(object() == crontab(minute="1"))
        self.assertFalse(crontab(minute="1") == object())


class test_crontab_remaining_estimate(unittest.TestCase):

    def next_ocurrance(self, crontab, now):
        crontab.nowfun = lambda: now
        return now + crontab.remaining_estimate(now)

    def test_next_minute(self):
        next = self.next_ocurrance(crontab(),
                                   datetime(2010, 9, 11, 14, 30, 15))
        self.assertEquals(next, datetime(2010, 9, 11, 14, 31))

    def test_not_next_minute(self):
        next = self.next_ocurrance(crontab(),
                                   datetime(2010, 9, 11, 14, 59, 15))
        self.assertEquals(next, datetime(2010, 9, 11, 15, 0))

    def test_this_hour(self):
        next = self.next_ocurrance(crontab(minute=[5, 42]),
                                   datetime(2010, 9, 11, 14, 30, 15))
        self.assertEquals(next, datetime(2010, 9, 11, 14, 42))

    def test_not_this_hour(self):
        next = self.next_ocurrance(crontab(minute=[5, 10, 15]),
                                   datetime(2010, 9, 11, 14, 30, 15))
        self.assertEquals(next, datetime(2010, 9, 11, 15, 5))

    def test_today(self):
        next = self.next_ocurrance(crontab(minute=[5, 42], hour=[12, 17]),
                                   datetime(2010, 9, 11, 14, 30, 15))
        self.assertEquals(next, datetime(2010, 9, 11, 17, 5))

    def test_not_today(self):
        next = self.next_ocurrance(crontab(minute=[5, 42], hour=[12]),
                                   datetime(2010, 9, 11, 14, 30, 15))
        self.assertEquals(next, datetime(2010, 9, 12, 12, 5))

    def test_weekday(self):
        next = self.next_ocurrance(crontab(minute=30,
                                           hour=14,
                                           day_of_week="sat"),
                                   datetime(2010, 9, 11, 14, 30, 15))
        self.assertEquals(next, datetime(2010, 9, 18, 14, 30))

    def test_not_weekday(self):
        next = self.next_ocurrance(crontab(minute=[5, 42],
                                           day_of_week="mon-fri"),
                                   datetime(2010, 9, 11, 14, 30, 15))
        self.assertEquals(next, datetime(2010, 9, 13, 0, 5))


class test_crontab_is_due(unittest.TestCase):

    def setUp(self):
<<<<<<< HEAD
        self.now = datetime.utcnow()
=======
        self.now = datetime.now()
>>>>>>> e86c6b09
        self.next_minute = 60 - self.now.second - 1e-6 * self.now.microsecond

    def test_default_crontab_spec(self):
        c = crontab()
        self.assertEquals(c.minute, set(range(60)))
        self.assertEquals(c.hour, set(range(24)))
        self.assertEquals(c.day_of_week, set(range(7)))

    def test_simple_crontab_spec(self):
        c = crontab(minute=30)
        self.assertEquals(c.minute, set([30]))
        self.assertEquals(c.hour, set(range(24)))
        self.assertEquals(c.day_of_week, set(range(7)))

    def test_crontab_spec_minute_formats(self):
        c = crontab(minute=30)
        self.assertEquals(c.minute, set([30]))
        c = crontab(minute='30')
        self.assertEquals(c.minute, set([30]))
        c = crontab(minute=(30, 40, 50))
        self.assertEquals(c.minute, set([30, 40, 50]))
        c = crontab(minute=set([30, 40, 50]))
        self.assertEquals(c.minute, set([30, 40, 50]))

    def test_crontab_spec_invalid_minute(self):
        self.assertRaises(ValueError, crontab, minute=60)
        self.assertRaises(ValueError, crontab, minute='0-100')

    def test_crontab_spec_hour_formats(self):
        c = crontab(hour=6)
        self.assertEquals(c.hour, set([6]))
        c = crontab(hour='5')
        self.assertEquals(c.hour, set([5]))
        c = crontab(hour=(4, 8, 12))
        self.assertEquals(c.hour, set([4, 8, 12]))

    def test_crontab_spec_invalid_hour(self):
        self.assertRaises(ValueError, crontab, hour=24)
        self.assertRaises(ValueError, crontab, hour='0-30')

    def test_crontab_spec_dow_formats(self):
        c = crontab(day_of_week=5)
        self.assertEquals(c.day_of_week, set([5]))
        c = crontab(day_of_week='5')
        self.assertEquals(c.day_of_week, set([5]))
        c = crontab(day_of_week='fri')
        self.assertEquals(c.day_of_week, set([5]))
        c = crontab(day_of_week='tuesday,sunday,fri')
        self.assertEquals(c.day_of_week, set([0, 2, 5]))
        c = crontab(day_of_week='mon-fri')
        self.assertEquals(c.day_of_week, set([1, 2, 3, 4, 5]))
        c = crontab(day_of_week='*/2')
        self.assertEquals(c.day_of_week, set([0, 2, 4, 6]))

    def test_crontab_spec_invalid_dow(self):
        self.assertRaises(ValueError, crontab, day_of_week='fooday-barday')
        self.assertRaises(ValueError, crontab, day_of_week='1,4,foo')
        self.assertRaises(ValueError, crontab, day_of_week='7')
        self.assertRaises(ValueError, crontab, day_of_week='12')

    def test_every_minute_execution_is_due(self):
        last_ran = self.now - timedelta(seconds=61)
        due, remaining = EveryMinutePeriodic().is_due(last_ran)
        self.assertTrue(due)
        self.assertAlmostEquals(remaining, self.next_minute, 1)

    def test_every_minute_execution_is_not_due(self):
        last_ran = self.now - timedelta(seconds=self.now.second)
        due, remaining = EveryMinutePeriodic().is_due(last_ran)
        self.assertFalse(due)
        self.assertAlmostEquals(remaining, self.next_minute, 1)

    # 29th of May 2010 is a saturday
    @patch_crontab_nowfun(HourlyPeriodic, datetime(2010, 5, 29, 10, 30))
    def test_execution_is_due_on_saturday(self):
        last_ran = self.now - timedelta(seconds=61)
        due, remaining = EveryMinutePeriodic().is_due(last_ran)
        self.assertTrue(due)
        self.assertAlmostEquals(remaining, self.next_minute, 1)

    # 30th of May 2010 is a sunday
    @patch_crontab_nowfun(HourlyPeriodic, datetime(2010, 5, 30, 10, 30))
    def test_execution_is_due_on_sunday(self):
        last_ran = self.now - timedelta(seconds=61)
        due, remaining = EveryMinutePeriodic().is_due(last_ran)
        self.assertTrue(due)
        self.assertAlmostEquals(remaining, self.next_minute, 1)

    # 31st of May 2010 is a monday
    @patch_crontab_nowfun(HourlyPeriodic, datetime(2010, 5, 31, 10, 30))
    def test_execution_is_due_on_monday(self):
        last_ran = self.now - timedelta(seconds=61)
        due, remaining = EveryMinutePeriodic().is_due(last_ran)
        self.assertTrue(due)
        self.assertAlmostEquals(remaining, self.next_minute, 1)

    @patch_crontab_nowfun(HourlyPeriodic, datetime(2010, 5, 10, 10, 30))
    def test_every_hour_execution_is_due(self):
        due, remaining = HourlyPeriodic().is_due(datetime(2010, 5, 10, 6, 30))
        self.assertTrue(due)
        self.assertEquals(remaining, 60 * 60)

    @patch_crontab_nowfun(HourlyPeriodic, datetime(2010, 5, 10, 10, 29))
    def test_every_hour_execution_is_not_due(self):
        due, remaining = HourlyPeriodic().is_due(datetime(2010, 5, 10, 9, 30))
        self.assertFalse(due)
        self.assertEquals(remaining, 60)

    @patch_crontab_nowfun(QuarterlyPeriodic, datetime(2010, 5, 10, 10, 15))
    def test_first_quarter_execution_is_due(self):
        due, remaining = QuarterlyPeriodic().is_due(
                            datetime(2010, 5, 10, 6, 30))
        self.assertTrue(due)
        self.assertEquals(remaining, 15 * 60)

    @patch_crontab_nowfun(QuarterlyPeriodic, datetime(2010, 5, 10, 10, 30))
    def test_second_quarter_execution_is_due(self):
        due, remaining = QuarterlyPeriodic().is_due(
                            datetime(2010, 5, 10, 6, 30))
        self.assertTrue(due)
        self.assertEquals(remaining, 15 * 60)

    @patch_crontab_nowfun(QuarterlyPeriodic, datetime(2010, 5, 10, 10, 14))
    def test_first_quarter_execution_is_not_due(self):
        due, remaining = QuarterlyPeriodic().is_due(
                            datetime(2010, 5, 10, 10, 0))
        self.assertFalse(due)
        self.assertEquals(remaining, 60)

    @patch_crontab_nowfun(QuarterlyPeriodic, datetime(2010, 5, 10, 10, 29))
    def test_second_quarter_execution_is_not_due(self):
        due, remaining = QuarterlyPeriodic().is_due(
                            datetime(2010, 5, 10, 10, 15))
        self.assertFalse(due)
        self.assertEquals(remaining, 60)

    @patch_crontab_nowfun(DailyPeriodic, datetime(2010, 5, 10, 7, 30))
    def test_daily_execution_is_due(self):
        due, remaining = DailyPeriodic().is_due(datetime(2010, 5, 9, 7, 30))
        self.assertTrue(due)
        self.assertEquals(remaining, 24 * 60 * 60)

    @patch_crontab_nowfun(DailyPeriodic, datetime(2010, 5, 10, 10, 30))
    def test_daily_execution_is_not_due(self):
        due, remaining = DailyPeriodic().is_due(datetime(2010, 5, 10, 7, 30))
        self.assertFalse(due)
        self.assertEquals(remaining, 21 * 60 * 60)

    @patch_crontab_nowfun(WeeklyPeriodic, datetime(2010, 5, 6, 7, 30))
    def test_weekly_execution_is_due(self):
        due, remaining = WeeklyPeriodic().is_due(datetime(2010, 4, 30, 7, 30))
        self.assertTrue(due)
        self.assertEquals(remaining, 7 * 24 * 60 * 60)

    @patch_crontab_nowfun(WeeklyPeriodic, datetime(2010, 5, 7, 10, 30))
    def test_weekly_execution_is_not_due(self):
        due, remaining = WeeklyPeriodic().is_due(datetime(2010, 5, 6, 7, 30))
        self.assertFalse(due)
        self.assertEquals(remaining, 6 * 24 * 60 * 60 - 3 * 60 * 60)<|MERGE_RESOLUTION|>--- conflicted
+++ resolved
@@ -78,19 +78,11 @@
     def run(self, **kwargs):
         self.__class__.iterations += 1
 
-<<<<<<< HEAD
         retries = self.request.retries
         if retries >= 3:
             return 42
         else:
             return self.retry(countdown=0)
-=======
-        retries = kwargs["task_retries"]
-        if retries >= 3:
-            return 42
-        else:
-            return self.retry(kwargs=kwargs, countdown=0)
->>>>>>> e86c6b09
 
 
 class RetryTaskMockApply(task.Task):
@@ -101,20 +93,12 @@
     def run(self, arg1, arg2, kwarg=1, **kwargs):
         self.__class__.iterations += 1
 
-<<<<<<< HEAD
         retries = self.request.retries
-=======
-        retries = kwargs["task_retries"]
->>>>>>> e86c6b09
         if retries >= 3:
             return arg1
         else:
             kwargs.update({"kwarg": kwarg})
-<<<<<<< HEAD
             return self.retry(kwargs=kwargs, countdown=0)
-=======
-            return self.retry(args=[arg1, arg2], kwargs=kwargs, countdown=0)
->>>>>>> e86c6b09
 
     @classmethod
     def apply_async(self, *args, **kwargs):
@@ -132,11 +116,7 @@
     def run(self, arg1, arg2, kwarg=1, **kwargs):
         self.__class__.iterations += 1
 
-<<<<<<< HEAD
         retries = self.request.retries
-=======
-        retries = kwargs["task_retries"]
->>>>>>> e86c6b09
         if retries >= 3:
             return arg1 + kwarg
         else:
@@ -144,12 +124,7 @@
                 raise MyCustomException("Elaine Marie Benes")
             except MyCustomException, exc:
                 kwargs.update({"kwarg": kwarg})
-<<<<<<< HEAD
                 return self.retry(kwargs=kwargs, countdown=0, exc=exc)
-=======
-                return self.retry(args=[arg1, arg2], kwargs=kwargs,
-                                  countdown=0, exc=exc)
->>>>>>> e86c6b09
 
 
 class TestTaskRetries(unittest.TestCase):
@@ -253,13 +228,6 @@
         self.assertEqual(result.backend, RetryTask.backend)
         self.assertEqual(result.task_id, task_id)
 
-<<<<<<< HEAD
-=======
-    @with_eager_tasks
-    def test_ping(self):
-        self.assertEqual(task.ping(), 'pong')
-
->>>>>>> e86c6b09
     def assertNextTaskDataEqual(self, consumer, presult, task_name,
             test_eta=False, test_expires=False, **kwargs):
         next_task = consumer.fetch()
@@ -328,13 +296,9 @@
 
         # With eta.
         presult2 = t1.apply_async(kwargs=dict(name="George Costanza"),
-<<<<<<< HEAD
                                 eta=datetime.utcnow() + timedelta(days=1),
                                 expires=datetime.utcnow() + timedelta(days=2))
-=======
-                                  eta=datetime.now() + timedelta(days=1),
-                                  expires=datetime.now() + timedelta(days=2))
->>>>>>> e86c6b09
+
         self.assertNextTaskDataEqual(consumer, presult2, t1.name,
                 name="George Costanza", test_eta=True, test_expires=True)
 
@@ -544,19 +508,11 @@
 
     def test_remaining_estimate(self):
         self.assertIsInstance(
-<<<<<<< HEAD
             MyPeriodic().remaining_estimate(datetime.utcnow()),
             timedelta)
 
     def test_is_due_not_due(self):
         due, remaining = MyPeriodic().is_due(datetime.utcnow())
-=======
-            MyPeriodic().remaining_estimate(datetime.now()),
-            timedelta)
-
-    def test_is_due_not_due(self):
-        due, remaining = MyPeriodic().is_due(datetime.now())
->>>>>>> e86c6b09
         self.assertFalse(due)
         # This assertion may fail if executed in the
         # first minute of an hour, thus 59 instead of 60
@@ -564,11 +520,7 @@
 
     def test_is_due(self):
         p = MyPeriodic()
-<<<<<<< HEAD
         due, remaining = p.is_due(datetime.utcnow() - p.run_every.run_every)
-=======
-        due, remaining = p.is_due(datetime.now() - p.run_every.run_every)
->>>>>>> e86c6b09
         self.assertTrue(due)
         self.assertEqual(remaining,
                          p.timedelta_seconds(p.run_every.run_every))
@@ -739,11 +691,7 @@
 class test_crontab_is_due(unittest.TestCase):
 
     def setUp(self):
-<<<<<<< HEAD
         self.now = datetime.utcnow()
-=======
-        self.now = datetime.now()
->>>>>>> e86c6b09
         self.next_minute = 60 - self.now.second - 1e-6 * self.now.microsecond
 
     def test_default_crontab_spec(self):
