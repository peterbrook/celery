# -*- coding: utf-8 -*-
"""camqadm

.. program:: camqadm

"""
from __future__ import absolute_import

import cmd
import sys
import shlex
import pprint

from itertools import count

from amqplib import client_0_8 as amqp

<<<<<<< HEAD
from ..app import app_or_default
from ..utils.functional import padlist
=======
from celery.app import app_or_default
from celery.utils import padlist
>>>>>>> b55fc492

from celery.bin.base import Command

# Valid string -> bool coercions.
BOOLS = {"1": True, "0": False,
         "on": True, "off": False,
         "yes": True, "no": False,
         "true": True, "False": False}

# Map to coerce strings to other types.
COERCE = {bool: lambda value: BOOLS[value.lower()]}

HELP_HEADER = """
Commands
--------
""".rstrip()

EXAMPLE_TEXT = """
Example:
    -> queue.delete myqueue yes no
"""


def say(m):
    sys.stderr.write("%s\n" % (m, ))


class Spec(object):
    """AMQP Command specification.

    Used to convert arguments to Python values and display various help
    and tooltips.

    :param args: see :attr:`args`.
    :keyword returns: see :attr:`returns`.

    .. attribute args::

        List of arguments this command takes. Should
        contain `(argument_name, argument_type)` tuples.

    .. attribute returns:

        Helpful human string representation of what this command returns.
        May be :const:`None`, to signify the return type is unknown.

    """
    def __init__(self, *args, **kwargs):
        self.args = args
        self.returns = kwargs.get("returns")

    def coerce(self, index, value):
        """Coerce value for argument at index.

        E.g. if :attr:`args` is `[("is_active", bool)]`:

            >>> coerce(0, "False")
            False

        """
        arg_info = self.args[index]
        arg_type = arg_info[1]
        # Might be a custom way to coerce the string value,
        # so look in the coercion map.
        return COERCE.get(arg_type, arg_type)(value)

    def str_args_to_python(self, arglist):
        """Process list of string arguments to values according to spec.

        e.g:

            >>> spec = Spec([("queue", str), ("if_unused", bool)])
            >>> spec.str_args_to_python("pobox", "true")
            ("pobox", True)

        """
        return tuple(self.coerce(index, value)
                for index, value in enumerate(arglist))

    def format_response(self, response):
        """Format the return value of this command in a human-friendly way."""
        if not self.returns:
            if response is None:
                return "ok."
            return response
        if callable(self.returns):
            return self.returns(response)
        return self.returns % (response, )

    def format_arg(self, name, type, default_value=None):
        if default_value is not None:
            return "%s:%s" % (name, default_value)
        return name

    def format_signature(self):
        return " ".join(self.format_arg(*padlist(list(arg), 3))
                            for arg in self.args)


def dump_message(message):
    if message is None:
        return "No messages in queue. basic.publish something."
    return {"body": message.body,
            "properties": message.properties,
            "delivery_info": message.delivery_info}


def format_declare_queue(ret):
    return "ok. queue:%s messages:%s consumers:%s." % ret


class AMQShell(cmd.Cmd):
    """AMQP API Shell.

    :keyword connect: Function used to connect to the server, must return
        connection object.

    :keyword silent: If :const:`True`, the commands won't have annoying
                     output not relevant when running in non-shell mode.


    .. attribute: builtins

        Mapping of built-in command names -> method names

    .. attribute:: amqp

        Mapping of AMQP API commands and their :class:`Spec`.

    """
    conn = None
    chan = None
    prompt_fmt = "%d> "
    identchars = cmd.IDENTCHARS = "."
    needs_reconnect = False
    counter = 1
    inc_counter = count(2).next

    builtins = {"EOF": "do_exit",
                "exit": "do_exit",
                "help": "do_help"}

    amqp = {
        "exchange.declare": Spec(("exchange", str),
                                 ("type", str),
                                 ("passive", bool, "no"),
                                 ("durable", bool, "no"),
                                 ("auto_delete", bool, "no"),
                                 ("internal", bool, "no")),
        "exchange.delete": Spec(("exchange", str),
                                ("if_unused", bool)),
        "queue.bind": Spec(("queue", str),
                           ("exchange", str),
                           ("routing_key", str)),
        "queue.declare": Spec(("queue", str),
                              ("passive", bool, "no"),
                              ("durable", bool, "no"),
                              ("exclusive", bool, "no"),
                              ("auto_delete", bool, "no"),
                              returns=format_declare_queue),
        "queue.delete": Spec(("queue", str),
                             ("if_unused", bool, "no"),
                             ("if_empty", bool, "no"),
                             returns="ok. %d messages deleted."),
        "queue.purge": Spec(("queue", str),
                            returns="ok. %d messages deleted."),
        "basic.get": Spec(("queue", str),
                          ("no_ack", bool, "off"),
                          returns=dump_message),
        "basic.publish": Spec(("msg", amqp.Message),
                              ("exchange", str),
                              ("routing_key", str),
                              ("mandatory", bool, "no"),
                              ("immediate", bool, "no")),
        "basic.ack": Spec(("delivery_tag", int)),
    }

    def __init__(self, *args, **kwargs):
        self.connect = kwargs.pop("connect")
        self.silent = kwargs.pop("silent", False)
        cmd.Cmd.__init__(self, *args, **kwargs)
        self._reconnect()

    def say(self, m):
        """Say something to the user. Disabled if :attr:`silent`."""
        if not self.silent:
            say(m)

    def get_amqp_api_command(self, cmd, arglist):
        """With a command name and a list of arguments, convert the arguments
        to Python values and find the corresponding method on the AMQP channel
        object.

        :returns: tuple of `(method, processed_args)`.

        Example:

            >>> get_amqp_api_command("queue.delete", ["pobox", "yes", "no"])
            (<bound method Channel.queue_delete of
             <amqplib.client_0_8.channel.Channel object at 0x...>>,
             ('testfoo', True, False))

        """
        spec = self.amqp[cmd]
        args = spec.str_args_to_python(arglist)
        attr_name = cmd.replace(".", "_")
        if self.needs_reconnect:
            self._reconnect()
        return getattr(self.chan, attr_name), args, spec.format_response

    def do_exit(self, *args):
        """The `"exit"` command."""
        self.say("\n-> please, don't leave!")
        sys.exit(0)

    def display_command_help(self, cmd, short=False):
        spec = self.amqp[cmd]
        say("%s %s" % (cmd, spec.format_signature()))

    def do_help(self, *args):
        if not args:
            say(HELP_HEADER)
            for cmd_name in self.amqp.keys():
                self.display_command_help(cmd_name, short=True)
            say(EXAMPLE_TEXT)
        else:
            self.display_command_help(args[0])

    def default(self, line):
        say("unknown syntax: '%s'. how about some 'help'?" % line)

    def get_names(self):
        return set(self.builtins.keys() + self.amqp.keys())

    def completenames(self, text, *ignored):
        """Return all commands starting with `text`, for tab-completion."""
        names = self.get_names()
        first = [cmd for cmd in names
                        if cmd.startswith(text.replace("_", "."))]
        if first:
            return first
        return [cmd for cmd in names
                    if cmd.partition(".")[2].startswith(text)]

    def dispatch(self, cmd, argline):
        """Dispatch and execute the command.

        Lookup order is: :attr:`builtins` -> :attr:`amqp`.

        """
        arglist = shlex.split(argline)
        if cmd in self.builtins:
            return getattr(self, self.builtins[cmd])(*arglist)
        fun, args, formatter = self.get_amqp_api_command(cmd, arglist)
        return formatter(fun(*args))

    def parseline(self, line):
        """Parse input line.

        :returns: tuple of three items:
            `(command_name, arglist, original_line)`

        E.g::

            >>> parseline("queue.delete A 'B' C")
            ("queue.delete", "A 'B' C", "queue.delete A 'B' C")

        """
        parts = line.split()
        if parts:
            return parts[0], " ".join(parts[1:]), line
        return "", "", line

    def onecmd(self, line):
        """Parse line and execute command."""
        cmd, arg, line = self.parseline(line)
        if not line:
            return self.emptyline()
        if cmd is None:
            return self.default(line)
        self.lastcmd = line
        if cmd == '':
            return self.default(line)
        else:
            self.counter = self.inc_counter()
            try:
                self.respond(self.dispatch(cmd, arg))
            except (AttributeError, KeyError), exc:
                self.default(line)
            except Exception, exc:
                say(exc)
                self.needs_reconnect = True

    def respond(self, retval):
        """What to do with the return value of a command."""
        if retval is not None:
            if isinstance(retval, basestring):
                say(retval)
            else:
                pprint.pprint(retval)

    def _reconnect(self):
        """Re-establish connection to the AMQP server."""
        self.conn = self.connect(self.conn)
        self.chan = self.conn.channel()
        self.needs_reconnect = False

    @property
    def prompt(self):
        return self.prompt_fmt % self.counter


class AMQPAdmin(object):
    """The celery :program:`camqadm` utility."""

    def __init__(self, *args, **kwargs):
        self.app = app_or_default(kwargs.get("app"))
        self.silent = bool(args)
        if "silent" in kwargs:
            self.silent = kwargs["silent"]
        self.args = args

    def connect(self, conn=None):
        if conn:
            conn.close()
        conn = self.app.broker_connection()
        self.say("-> connecting to %s." % conn.as_uri())
        conn.connect()
        self.say("-> connected.")
        return conn

    def run(self):
        shell = AMQShell(connect=self.connect)
        if self.args:
            return shell.onecmd(" ".join(self.args))
        try:
            return shell.cmdloop()
        except KeyboardInterrupt:
            self.say("(bibi)")
            pass

    def say(self, m):
        if not self.silent:
            say(m)


class AMQPAdminCommand(Command):

    def run(self, *args, **options):
        options["app"] = self.app
        return AMQPAdmin(*args, **options).run()


def camqadm(*args, **options):
    AMQPAdmin(*args, **options).run()


def main():
    AMQPAdminCommand().execute_from_commandline()

if __name__ == "__main__":              # pragma: no cover
    main()<|MERGE_RESOLUTION|>--- conflicted
+++ resolved
@@ -15,13 +15,8 @@
 
 from amqplib import client_0_8 as amqp
 
-<<<<<<< HEAD
 from ..app import app_or_default
 from ..utils.functional import padlist
-=======
-from celery.app import app_or_default
-from celery.utils import padlist
->>>>>>> b55fc492
 
 from celery.bin.base import Command
 
