--- conflicted
+++ resolved
@@ -1,15 +1,9 @@
-<<<<<<< HEAD
 from __future__ import absolute_import
 
 from .. import current_app
-from ..local import LocalProxy
+from ..local import Proxy
 from ..utils import get_cls_by_name
-=======
-from celery import current_app
-from celery.local import Proxy
-from celery.utils import get_cls_by_name
-from celery.utils.functional import memoize
->>>>>>> e6b24050
+from ..utils.functional import memoize
 
 BACKEND_ALIASES = {
     "amqp": "celery.backends.amqp.AMQPBackend",
