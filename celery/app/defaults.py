import sys

from datetime import timedelta

is_jython = sys.platform.startswith("java")
is_pypy = hasattr(sys, "pypy_version_info")

DEFAULT_POOL = "processes"
if is_jython:
    DEFAULT_POOL = "threads"
elif is_pypy:
    if sys.pypy_version_info[0:3] < (1, 5, 0):
        DEFAULT_POOL = "solo"
    else:
        DEFAULT_POOL = "processes"


DEFAULT_PROCESS_LOG_FMT = """
    [%(asctime)s: %(levelname)s/%(processName)s] %(message)s
""".strip()
DEFAULT_LOG_FMT = '[%(asctime)s: %(levelname)s] %(message)s'
DEFAULT_TASK_LOG_FMT = """[%(asctime)s: %(levelname)s/%(processName)s] \
%(task_name)s[%(task_id)s]: %(message)s"""


def str_to_bool(term, table={"false": False, "no": False, "0": False,
                             "true":  True, "yes": True,  "1": True}):
    try:
        return table[term.lower()]
    except KeyError:
        raise TypeError("%r can not be converted to type bool" % (term, ))


class Option(object):
    typemap = dict(string=str, int=int, float=float, any=lambda v: v,
                   bool=str_to_bool, dict=dict, tuple=tuple)

    def __init__(self, default=None, *args, **kwargs):
        self.default = default
        self.type = kwargs.get("type") or "string"

    def to_python(self, value):
        return self.typemap[self.type](value)


NAMESPACES = {
    "BROKER": {
        "HOST": Option(None, type="string"),
        "PORT": Option(type="int"),
        "USER": Option(None, type="string"),
        "PASSWORD": Option(None, type="string"),
        "VHOST": Option(None, type="string"),
        "CONNECTION_TIMEOUT": Option(4, type="int"),
        "CONNECTION_RETRY": Option(True, type="bool"),
        "CONNECTION_MAX_RETRIES": Option(100, type="int"),
        "POOL_LIMIT": Option(None, type="int"),
        "INSIST": Option(False, type="bool"),
        "USE_SSL": Option(False, type="bool"),
        "TRANSPORT": Option(None, type="string"),
        "TRANSPORT_OPTIONS": Option({}, type="dict"),
    },
    "CELERY": {
        "ACKS_LATE": Option(False, type="bool"),
        "ALWAYS_EAGER": Option(False, type="bool"),
        "AMQP_TASK_RESULT_EXPIRES": Option(type="int"),
        "AMQP_TASK_RESULT_CONNECTION_MAX": Option(1, type="int"),
        "BROADCAST_QUEUE": Option("celeryctl"),
        "BROADCAST_EXCHANGE": Option("celeryctl"),
        "BROADCAST_EXCHANGE_TYPE": Option("fanout"),
        "CACHE_BACKEND": Option(),
        "CACHE_BACKEND_OPTIONS": Option({}, type="dict"),
        "CREATE_MISSING_QUEUES": Option(True, type="bool"),
        "DEFAULT_RATE_LIMIT": Option(type="string"),
        "DISABLE_RATE_LIMITS": Option(False, type="bool"),
        "DEFAULT_ROUTING_KEY": Option("celery"),
        "DEFAULT_QUEUE": Option("celery"),
        "DEFAULT_EXCHANGE": Option("celery"),
        "DEFAULT_EXCHANGE_TYPE": Option("direct"),
        "DEFAULT_DELIVERY_MODE": Option(2, type="string"),
        "EAGER_PROPAGATES_EXCEPTIONS": Option(False, type="bool"),
        "EVENT_SERIALIZER": Option("json"),
        "IMPORTS": Option((), type="tuple"),
        "IGNORE_RESULT": Option(False, type="bool"),
        "MAX_CACHED_RESULTS": Option(5000, type="int"),
        "MESSAGE_COMPRESSION": Option(None, type="string"),
        "MONGODB_BACKEND_SETTINGS": Option(None, type="dict"),
        "REDIS_HOST": Option(None, type="string"),
        "REDIS_PORT": Option(None, type="int"),
        "REDIS_DB": Option(None, type="int"),
        "REDIS_PASSWORD": Option(None, type="string"),
        "RESULT_BACKEND": Option(None, type="string"),
        "RESULT_DBURI": Option(),
        "RESULT_ENGINE_OPTIONS": Option(None, type="dict"),
        "RESULT_EXCHANGE": Option("celeryresults"),
        "RESULT_EXCHANGE_TYPE": Option("direct"),
        "RESULT_SERIALIZER": Option("pickle"),
        "RESULT_PERSISTENT": Option(False, type="bool"),
        "ROUTES": Option(None, type="any"),
        "SEND_EVENTS": Option(False, type="bool"),
        "SEND_TASK_ERROR_EMAILS": Option(False, type="bool"),
        "SEND_TASK_SENT_EVENT": Option(False, type="bool"),
        "STORE_ERRORS_EVEN_IF_IGNORED": Option(False, type="bool"),
        "TASK_ERROR_WHITELIST": Option((), type="tuple"),
        "TASK_PUBLISH_RETRY": Option(True, type="bool"),
        "TASK_PUBLISH_RETRY_POLICY": Option({
                "max_retries": 100,
                "interval_start": 0,
                "interval_max": 1,
                "interval_step": 0.2}, type="dict"),
        "TASK_RESULT_EXPIRES": Option(timedelta(days=1), type="int"),
        "TASK_SERIALIZER": Option("pickle"),
        "TRACK_STARTED": Option(False, type="bool"),
        "REDIRECT_STDOUTS": Option(True, type="bool"),
        "REDIRECT_STDOUTS_LEVEL": Option("WARNING"),
        "QUEUES": Option(None, type="dict"),
    },
    "CELERYD": {
        "AUTOSCALER": Option("celery.worker.autoscale.Autoscaler"),
        "CONCURRENCY": Option(0, type="int"),
        "ETA_SCHEDULER": Option(None, type="str"),
        "ETA_SCHEDULER_PRECISION": Option(1.0, type="float"),
        "HIJACK_ROOT_LOGGER": Option(True, type="bool"),
        "CONSUMER": Option("celery.worker.consumer.Consumer"),
        "LOG_FORMAT": Option(DEFAULT_PROCESS_LOG_FMT),
        "LOG_COLOR": Option(type="bool"),
        "LOG_LEVEL": Option("WARN"),
        "LOG_FILE": Option(),
        "MEDIATOR": Option("celery.worker.mediator.Mediator"),
        "MAX_TASKS_PER_CHILD": Option(type="int"),
<<<<<<< HEAD
        "NODES": Option({}, type="dict"),
        "POOL": Option("celery.concurrency.processes.TaskPool"),
=======
        "POOL": Option(DEFAULT_POOL),
>>>>>>> 2e210702
        "POOL_PUTLOCKS": Option(True, type="bool"),
        "PREFETCH_MULTIPLIER": Option(4, type="int"),
        "STATE_DB": Option(),
        "TASK_LOG_FORMAT": Option(DEFAULT_TASK_LOG_FMT),
        "TASK_SOFT_TIME_LIMIT": Option(type="int"),
        "TASK_TIME_LIMIT": Option(type="int"),
    },
    "CELERYBEAT": {
        "SCHEDULE": Option({}, type="dict"),
        "SCHEDULER": Option("celery.beat.PersistentScheduler"),
        "SCHEDULE_FILENAME": Option("celerybeat-schedule"),
        "MAX_LOOP_INTERVAL": Option(5 * 60, type="int"),
        "LOG_LEVEL": Option("INFO"),
        "LOG_FILE": Option(),
    },
    "CELERYMON": {
        "LOG_LEVEL": Option("INFO"),
        "LOG_FILE": Option(),
        "LOG_FORMAT": Option(DEFAULT_LOG_FMT),
    },
    "EMAIL": {
        "HOST": Option("localhost"),
        "PORT": Option(25, type="int"),
        "HOST_USER": Option(None),
        "HOST_PASSWORD": Option(None),
        "TIMEOUT": Option(2, type="int"),
        "USE_SSL": Option(False, type="bool"),
    },
    "SERVER_EMAIL": Option("celery@localhost"),
    "ADMINS": Option((), type="tuple"),
    "TT": {
        "HOST": Option(None, type="string"),
        "PORT": Option(None, type="int"),
    },
}


def _flatten(d, ns=""):
    acc = []
    for key, value in d.iteritems():
        if isinstance(value, dict):
            acc.extend(_flatten(value, ns=key + '_'))
        else:
            acc.append((ns + key, value.default))
    return acc

DEFAULTS = dict(_flatten(NAMESPACES))<|MERGE_RESOLUTION|>--- conflicted
+++ resolved
@@ -127,12 +127,8 @@
         "LOG_FILE": Option(),
         "MEDIATOR": Option("celery.worker.mediator.Mediator"),
         "MAX_TASKS_PER_CHILD": Option(type="int"),
-<<<<<<< HEAD
         "NODES": Option({}, type="dict"),
-        "POOL": Option("celery.concurrency.processes.TaskPool"),
-=======
         "POOL": Option(DEFAULT_POOL),
->>>>>>> 2e210702
         "POOL_PUTLOCKS": Option(True, type="bool"),
         "PREFETCH_MULTIPLIER": Option(4, type="int"),
         "STATE_DB": Option(),
