--- conflicted
+++ resolved
@@ -25,13 +25,8 @@
 
     def __new__(cls, name, bases, attrs):
         attrs['__confopts__'] = dict((attr, spec.get_key(attr))
-<<<<<<< HEAD
-                                          for attr, spec in items(attrs)
-                                              if isinstance(spec, from_config))
-=======
-                                     for attr, spec in attrs.iteritems()
+                                     for attr, spec in items(attrs)
                                      if isinstance(spec, from_config))
->>>>>>> 24696876
         inherit_from = attrs.get('inherit_confopts', ())
         for subcls in bases:
             try:
@@ -41,11 +36,7 @@
         for subcls in inherit_from:
             attrs['__confopts__'].update(subcls.__confopts__)
         attrs = dict((k, v if not isinstance(v, from_config) else None)
-<<<<<<< HEAD
-                        for k, v in items(attrs))
-=======
-                     for k, v in attrs.iteritems())
->>>>>>> 24696876
+                     for k, v in items(attrs))
         return super(_configurated, cls).__new__(cls, name, bases, attrs)
 
 
