--- conflicted
+++ resolved
@@ -1,22 +1,11 @@
-"""
-
-Django Models.
-
-"""
 import django
 from django.db import models
-<<<<<<< HEAD
-from celery.registry import tasks
-from celery.managers import TaskManager, TaskSetManager, PeriodicTaskManager
-from celery.fields import PickledObjectField
-from celery import conf
-=======
->>>>>>> a7865282
 from django.utils.translation import ugettext_lazy as _
+
 from picklefield.fields import PickledObjectField
 
 from celery import conf
-from celery.managers import TaskManager
+from celery.managers import TaskManager, TaskSetManager
 
 TASK_STATUS_PENDING = "PENDING"
 TASK_STATUS_RETRY = "RETRY"
@@ -44,9 +33,9 @@
         verbose_name_plural = _(u"task meta")
 
     def __unicode__(self):
-        return u"<Task: %s done:%s>" % (self.task_id, self.status)
+        return u"<Task: %s successful: %s>" % (self.task_id, self.status)
 
-<<<<<<< HEAD
+
 class TaskSetMeta(models.Model):
     """TaskSet result"""
     taskset_id = models.CharField(_(u"task id"), max_length=255, unique=True)
@@ -63,49 +52,9 @@
     def __unicode__(self):
         return u"<TaskSet: %s>" % (self.taskset_id)
 
-class PeriodicTaskMeta(models.Model):
-    """Information about a Periodic Task."""
-    name = models.CharField(_(u"name"), max_length=255, unique=True)
-    last_run_at = models.DateTimeField(_(u"last time run"),
-                                       blank=True,
-                                       default=datetime.fromtimestamp(0))
-    total_run_count = models.PositiveIntegerField(_(u"total run count"),
-                                                  default=0)
-
-    objects = PeriodicTaskManager()
-
-    class Meta:
-        """Model meta-data."""
-        verbose_name = _(u"periodic task")
-        verbose_name_plural = _(u"periodic tasks")
-
-    def __unicode__(self):
-        return u"<PeriodicTask: %s [last-run:%s, total-run:%d]>" % (
-                self.name, self.last_run_at, self.total_run_count)
-
-    def delay(self, *args, **kwargs):
-        """Apply the periodic task immediately."""
-        self.task.delay()
-        self.total_run_count = self.total_run_count + 1
-        self.save()
-
-    @property
-    def task(self):
-        """The entry registered in the task registry for this task."""
-        return tasks[self.name]
-
-
-=======
->>>>>>> a7865282
 if (django.VERSION[0], django.VERSION[1]) >= (1, 1):
     # keep models away from syncdb/reset if database backend is not
     # being used.
     if conf.CELERY_BACKEND != 'database':
-<<<<<<< HEAD
         TaskMeta._meta.managed = False
-        TaskSetMeta._meta.managed = False
-    if conf.CELERY_PERIODIC_STATUS_BACKEND != 'database':
-        PeriodicTaskMeta._meta.managed = False
-=======
-        TaskMeta._meta.managed = False
->>>>>>> a7865282
+        TaskSetMeta._meta.managed = False