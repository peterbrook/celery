# -*- coding: utf-8 -*-
"""
    celery.task.trace
    ~~~~~~~~~~~~~~~~~~~~

    This module defines how the task execution is traced:
    errors are recorded, handlers are applied and so on.

"""
from __future__ import absolute_import

# ## ---
# This is the heart of the worker, the inner loop so to speak.
# It used to be split up into nice little classes and methods,
# but in the end it only resulted in bad performance and horrible tracebacks,
# so instead we now use one closure per task class.

import logging
import os
import socket
import sys

from time import time
from warnings import warn

from kombu.utils import kwdict
from kombu.utils.encoding import safe_repr, safe_str

from celery import current_app
from celery import states, signals
from celery._state import _task_stack
from celery.app import set_default_app
from celery.app.task import Task as BaseTask, Context
from celery.datastructures import ExceptionInfo
<<<<<<< HEAD
from celery.exceptions import RetryTaskError
from celery.utils.log import get_logger
from celery.utils.serialization import (
    get_pickleable_exception, get_pickled_exception
)
from celery.utils.text import truncate

#: Format string used to log task success.
LOG_SUCCESS = """\
Task %(name)s[%(id)s] succeeded in %(runtime)ss: %(return_value)s\
"""

#: Format string used to log task failure.
LOG_ERROR = 'Task %(name)s[%(id)s] raised exception: %(exc)s'

#: Format string used to log internal error.
LOG_INTERNAL_ERROR = 'Task %(name)s[%(id)s] INTERNAL ERROR: %(exc)s'

#: Format string used to log task retry.
LOG_RETRY = 'Task %(name)s[%(id)s] retry: %(exc)s'
=======
from celery.exceptions import Ignore, RetryTaskError
from celery.utils.log import get_logger
from celery.utils.objects import mro_lookup
from celery.utils.serialization import get_pickleable_exception
>>>>>>> 075674a2


logger = get_logger(__name__)
info = logger.info

send_prerun = signals.task_prerun.send
send_postrun = signals.task_postrun.send
send_success = signals.task_success.send
STARTED = states.STARTED
SUCCESS = states.SUCCESS
IGNORED = states.IGNORED
RETRY = states.RETRY
FAILURE = states.FAILURE
EXCEPTION_STATES = states.EXCEPTION_STATES

#: set by :func:`setup_worker_optimizations`
_tasks = None
_patched = {}


def task_has_custom(task, attr):
    """Returns true if the task or one of its bases
    defines ``attr`` (excluding the one in BaseTask)."""
    return mro_lookup(task.__class__, attr, stop=(BaseTask, object),
                      monkey_patched=['celery.app.task'])


class TraceInfo(object):
    __slots__ = ('state', 'retval')

    def __init__(self, state, retval=None):
        self.state = state
        self.retval = retval

    def handle_error_state(self, task, eager=False):
        store_errors = not eager
        if task.ignore_result:
            store_errors = task.store_errors_even_if_ignored

        return {
            RETRY: self.handle_retry,
            FAILURE: self.handle_failure,
        }[self.state](task, store_errors=store_errors)

    def handle_retry(self, task, store_errors=True):
        """Handle retry exception."""
        # the exception raised is the RetryTaskError semi-predicate,
        # and it's exc' attribute is the original exception raised (if any).
        req = task.request
        type_, _, tb = sys.exc_info()
        try:
            reason = self.retval
            einfo = ExceptionInfo((type_, reason, tb))
            if store_errors:
<<<<<<< HEAD
                task.backend.mark_as_retry(req.id, pred.exc, einfo.traceback)
            task.on_retry(pred.exc, req.id, req.args, req.kwargs, einfo)
            if _does_info:
                info(LOG_RETRY, {
                    'id': req.id, 'name': task.name,
                    'exc': safe_repr(pred.exc)})
=======
                task.backend.mark_as_retry(req.id, reason.exc, einfo.traceback)
            task.on_retry(reason.exc, req.id, req.args, req.kwargs, einfo)
            signals.task_retry.send(sender=task, request=req,
                                    reason=reason, einfo=einfo)
>>>>>>> 075674a2
            return einfo
        finally:
            del(tb)

    def handle_failure(self, task, store_errors=True):
        """Handle exception."""
        req = task.request
        type_, _, tb = sys.exc_info()
        try:
            exc = self.retval
            einfo = ExceptionInfo((type_, get_pickleable_exception(exc), tb))
            if store_errors:
                task.backend.mark_as_failure(req.id, exc, einfo.traceback)
            task.on_failure(exc, req.id, req.args, req.kwargs, einfo)
            signals.task_failure.send(sender=task, task_id=req.id,
                                      exception=exc, args=req.args,
                                      kwargs=req.kwargs,
                                      traceback=einfo.tb,
                                      einfo=einfo)
            self._log_error(task, einfo)
            return einfo
        finally:
            del(tb)

    def _log_error(self, task, einfo):
        req = task.request
        einfo.exception = get_pickled_exception(einfo.exception)
        exception, traceback, exc_info, internal, sargs, skwargs = (
            safe_repr(einfo.exception),
            safe_str(einfo.traceback),
            einfo.exc_info,
            einfo.internal,
            safe_repr(req.args),
            safe_repr(req.kwargs),
        )
        format = LOG_ERROR
        description = 'raised exception'
        severity = logging.ERROR

        if internal:
            format = LOG_INTERNAL_ERROR
            description = 'INTERNAL ERROR'
            severity = logging.CRITICAL

        context = {
            'hostname': req.hostname,
            'id': req.id,
            'name': task.name,
            'exc': exception,
            'traceback': traceback,
            'args': sargs,
            'kwargs': skwargs,
            'description': description,
        }

        logger.log(severity, format.strip(), context,
                   exc_info=True,
                   extra={'data': {'id': req.id,
                                   'name': task.name,
                                   'args': sargs,
                                   'kwargs': skwargs,
                                   'hostname': req.hostname,
                                   'internal': internal}})

        task.send_error_email(context, einfo.exception)


def build_tracer(name, task, loader=None, hostname=None, store_errors=True,
<<<<<<< HEAD
        Info=TraceInfo, eager=False, propagate=False, time=time,
        truncate=truncate):
=======
                 Info=TraceInfo, eager=False, propagate=False):
>>>>>>> 075674a2
    """Builts a function that tracing the tasks execution; catches all
    exceptions, and saves the state and result of the task execution
    to the result backend.

    If the call was successful, it saves the result to the task result
    backend, and sets the task status to `"SUCCESS"`.

    If the call raises :exc:`~celery.exceptions.RetryTaskError`, it extracts
    the original exception, uses that as the result and sets the task status
    to `"RETRY"`.

    If the call results in an exception, it saves the exception as the task
    result, and sets the task status to `"FAILURE"`.

    Returns a function that takes the following arguments:

        :param uuid: The unique id of the task.
        :param args: List of positional args to pass on to the function.
        :param kwargs: Keyword arguments mapping to pass on to the function.
        :keyword request: Request dict.

    """
    # If the task doesn't define a custom __call__ method
    # we optimize it away by simply calling the run method directly,
    # saving the extra method call and a line less in the stack trace.
    fun = task if task_has_custom(task, '__call__') else task.run

    loader = loader or current_app.loader
    backend = task.backend
    ignore_result = task.ignore_result
    track_started = task.track_started
    track_started = not eager and (task.track_started and not ignore_result)
    publish_result = not eager and not ignore_result
    hostname = hostname or socket.gethostname()

    loader_task_init = loader.on_task_init
    loader_cleanup = loader.on_process_cleanup

    task_on_success = None
    task_after_return = None
    if task_has_custom(task, 'on_success'):
        task_on_success = task.on_success
    if task_has_custom(task, 'after_return'):
        task_after_return = task.after_return

    store_result = backend.store_result
    backend_cleanup = backend.process_cleanup

    pid = os.getpid()

    request_stack = task.request_stack
    push_request = request_stack.push
    pop_request = request_stack.pop
    push_task = _task_stack.push
    pop_task = _task_stack.pop
    on_chord_part_return = backend.on_chord_part_return
    _does_info = logger.isEnabledFor(logging.INFO)

    prerun_receivers = signals.task_prerun.receivers
    postrun_receivers = signals.task_postrun.receivers
    success_receivers = signals.task_success.receivers

    from celery import canvas
    subtask = canvas.subtask

    def trace_task(uuid, args, kwargs, request=None):
        R = I = T = Rstr = None
        kwargs = kwdict(kwargs)
        time_start = time()
        try:
            push_task(task)
            task_request = Context(request or {}, args=args,
                                   called_directly=False, kwargs=kwargs)
            push_request(task_request)
            try:
                # -*- PRE -*-
                if prerun_receivers:
                    send_prerun(sender=task, task_id=uuid, task=task,
                                args=args, kwargs=kwargs)
                loader_task_init(uuid, task)
                if track_started:
                    store_result(uuid, {'pid': pid,
                                        'hostname': hostname}, STARTED)

                # -*- TRACE -*-
                try:
                    R = retval = fun(*args, **kwargs)
                    state = SUCCESS
                except Ignore as exc:
                    I, R = Info(IGNORED, exc), ExceptionInfo(internal=True)
                except RetryTaskError as exc:
                    I = Info(RETRY, exc)
                    state, retval = I.state, I.retval
                    R = I.handle_error_state(task, eager=eager)
                except Exception as exc:
                    if propagate:
                        raise
                    I = Info(FAILURE, exc)
                    state, retval = I.state, I.retval
                    R = I.handle_error_state(task, eager=eager)
                    [subtask(errback).apply_async((uuid, ))
                        for errback in task_request.errbacks or []]
                except BaseException as exc:
                    raise
                else:
                    # callback tasks must be applied before the result is
                    # stored, so that result.children is populated.
                    [subtask(callback).apply_async((retval, ))
                        for callback in task_request.callbacks or []]
                    if publish_result:
                        store_result(uuid, retval, SUCCESS)
                    if task_on_success:
                        task_on_success(retval, uuid, args, kwargs)
                    if success_receivers:
                        send_success(sender=task, result=retval)
                    if _does_info:
                        T = time() - time_start
                        Rstr = truncate(safe_repr(R), 256)
                        # 46 is the length needed to fit
                        #     'the quick brown fox jumps over the lazy dog' :)
                        info(LOG_SUCCESS, {
                            'id': uuid, 'name': name,
                            'return_value': truncate(Rstr, 46),
                            'runtime': T})

                # -* POST *-
                if task_request.chord:
                    on_chord_part_return(task)
                if task_after_return:
                    task_after_return(state, retval, uuid, args, kwargs, None)
                if postrun_receivers:
                    send_postrun(sender=task, task_id=uuid, task=task,
                                 args=args, kwargs=kwargs,
                                 retval=retval, state=state)
            finally:
                pop_task()
                pop_request()
                if not eager:
                    try:
                        backend_cleanup()
                        loader_cleanup()
                    except (KeyboardInterrupt, SystemExit, MemoryError):
                        raise
                    except Exception as exc:
                        logger.error('Process cleanup failed: %r', exc,
                                     exc_info=True)
        except Exception as exc:
            if eager:
                raise
            R = report_internal_error(task, exc)
        return R, I, T, Rstr

    return trace_task


def trace_task(task, uuid, args, kwargs, request={}, **opts):
    try:
        if task.__trace__ is None:
            task.__trace__ = build_tracer(task.name, task, **opts)
        return task.__trace__(uuid, args, kwargs, request)[0]
    except Exception as exc:
        return report_internal_error(task, exc)


<<<<<<< HEAD
def trace_task_ret(task, uuid, args, kwargs, request={}):
    R, I, T, Rstr = _tasks[task].__trace__(uuid, args, kwargs, request)
    return R if I else Rstr, T
=======
def _trace_task_ret(name, uuid, args, kwargs, request={}, **opts):
    return trace_task(current_app.tasks[name],
                      uuid, args, kwargs, request, **opts)
trace_task_ret = _trace_task_ret


def _fast_trace_task(task, uuid, args, kwargs, request={}):
    # setup_worker_optimizations will point trace_task_ret to here,
    # so this is the function used in the worker.
    return _tasks[task].__trace__(uuid, args, kwargs, request)[0]
>>>>>>> 075674a2


def eager_trace_task(task, uuid, args, kwargs, request=None, **opts):
    opts.setdefault('eager', True)
    return build_tracer(task.name, task, **opts)(
        uuid, args, kwargs, request)


def report_internal_error(task, exc):
    _type, _value, _tb = sys.exc_info()
    try:
        _value = task.backend.prepare_exception(exc)
        exc_info = ExceptionInfo((_type, _value, _tb), internal=True)
        warn(RuntimeWarning(
            'Exception raised outside body: {0!r}:\n{1}'.format(
                exc, exc_info.traceback)))
        return exc_info
    finally:
        del(_tb)


def setup_worker_optimizations(app):
    global _tasks
    global trace_task_ret

    # make sure custom Task.__call__ methods that calls super
    # will not mess up the request/task stack.
    _install_stack_protection()

    # all new threads start without a current app, so if an app is not
    # passed on to the thread it will fall back to the "default app",
    # which then could be the wrong app.  So for the worker
    # we set this to always return our app.  This is a hack,
    # and means that only a single app can be used for workers
    # running in the same process.
    app.set_current()
    set_default_app(app)

    # evaluate all task classes by finalizing the app.
    app.finalize()

    # set fast shortcut to task registry
    _tasks = app._tasks

    trace_task_ret = _fast_trace_task
    try:
        job = sys.modules['celery.worker.job']
    except KeyError:
        pass
    else:
        job.trace_task_ret = _fast_trace_task
        job.__optimize__()


def reset_worker_optimizations():
    global trace_task_ret
    trace_task_ret = _trace_task_ret
    try:
        delattr(BaseTask, '_stackprotected')
    except AttributeError:
        pass
    try:
        BaseTask.__call__ = _patched.pop('BaseTask.__call__')
    except KeyError:
        pass
    try:
        sys.modules['celery.worker.job'].trace_task_ret = _trace_task_ret
    except KeyError:
        pass


def _install_stack_protection():
    # Patches BaseTask.__call__ in the worker to handle the edge case
    # where people override it and also call super.
    #
    # - The worker optimizes away BaseTask.__call__ and instead
    #   calls task.run directly.
    # - so with the addition of current_task and the request stack
    #   BaseTask.__call__ now pushes to those stacks so that
    #   they work when tasks are called directly.
    #
    # The worker only optimizes away __call__ in the case
    # where it has not been overridden, so the request/task stack
    # will blow if a custom task class defines __call__ and also
    # calls super().
    if not getattr(BaseTask, '_stackprotected', False):
        _patched['BaseTask.__call__'] = orig = BaseTask.__call__

        def __protected_call__(self, *args, **kwargs):
            stack = self.request_stack
            req = stack.top
            if req and not req._protected and \
                    len(stack) == 1 and not req.called_directly:
                req._protected = 1
                return self.run(*args, **kwargs)
            return orig(self, *args, **kwargs)
        BaseTask.__call__ = __protected_call__
        BaseTask._stackprotected = True<|MERGE_RESOLUTION|>--- conflicted
+++ resolved
@@ -32,9 +32,9 @@
 from celery.app import set_default_app
 from celery.app.task import Task as BaseTask, Context
 from celery.datastructures import ExceptionInfo
-<<<<<<< HEAD
-from celery.exceptions import RetryTaskError
+from celery.exceptions import Ignore, RetryTaskError
 from celery.utils.log import get_logger
+from celery.utils.objects import mro_lookup
 from celery.utils.serialization import (
     get_pickleable_exception, get_pickled_exception
 )
@@ -53,13 +53,6 @@
 
 #: Format string used to log task retry.
 LOG_RETRY = 'Task %(name)s[%(id)s] retry: %(exc)s'
-=======
-from celery.exceptions import Ignore, RetryTaskError
-from celery.utils.log import get_logger
-from celery.utils.objects import mro_lookup
-from celery.utils.serialization import get_pickleable_exception
->>>>>>> 075674a2
-
 
 logger = get_logger(__name__)
 info = logger.info
@@ -113,19 +106,13 @@
             reason = self.retval
             einfo = ExceptionInfo((type_, reason, tb))
             if store_errors:
-<<<<<<< HEAD
-                task.backend.mark_as_retry(req.id, pred.exc, einfo.traceback)
-            task.on_retry(pred.exc, req.id, req.args, req.kwargs, einfo)
-            if _does_info:
-                info(LOG_RETRY, {
-                    'id': req.id, 'name': task.name,
-                    'exc': safe_repr(pred.exc)})
-=======
                 task.backend.mark_as_retry(req.id, reason.exc, einfo.traceback)
             task.on_retry(reason.exc, req.id, req.args, req.kwargs, einfo)
             signals.task_retry.send(sender=task, request=req,
                                     reason=reason, einfo=einfo)
->>>>>>> 075674a2
+            info(LOG_RETRY, {
+                'id': req.id, 'name': task.name,
+                'exc': safe_repr(reason.exc)})
             return einfo
         finally:
             del(tb)
@@ -194,12 +181,8 @@
 
 
 def build_tracer(name, task, loader=None, hostname=None, store_errors=True,
-<<<<<<< HEAD
-        Info=TraceInfo, eager=False, propagate=False, time=time,
-        truncate=truncate):
-=======
-                 Info=TraceInfo, eager=False, propagate=False):
->>>>>>> 075674a2
+                 Info=TraceInfo, eager=False, propagate=False,
+                 time=time, truncate=truncate):
     """Builts a function that tracing the tasks execution; catches all
     exceptions, and saves the state and result of the task execution
     to the result backend.
@@ -364,22 +347,18 @@
         return report_internal_error(task, exc)
 
 
-<<<<<<< HEAD
-def trace_task_ret(task, uuid, args, kwargs, request={}):
-    R, I, T, Rstr = _tasks[task].__trace__(uuid, args, kwargs, request)
+def _trace_task_ret(name, uuid, args, kwargs, request={}, **opts):
+    R, I, T, Rstr = trace_task(current_app.tasks[name],
+                               uuid, args, kwargs, request, **opts)
     return R if I else Rstr, T
-=======
-def _trace_task_ret(name, uuid, args, kwargs, request={}, **opts):
-    return trace_task(current_app.tasks[name],
-                      uuid, args, kwargs, request, **opts)
 trace_task_ret = _trace_task_ret
 
 
 def _fast_trace_task(task, uuid, args, kwargs, request={}):
     # setup_worker_optimizations will point trace_task_ret to here,
     # so this is the function used in the worker.
-    return _tasks[task].__trace__(uuid, args, kwargs, request)[0]
->>>>>>> 075674a2
+    R, I, T, Rstr = _tasks[task].__trace__(uuid, args, kwargs, request)
+    return R if I else Rstr
 
 
 def eager_trace_task(task, uuid, args, kwargs, request=None, **opts):
