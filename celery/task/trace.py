# -*- coding: utf-8 -*-
"""
    celery.task.trace
    ~~~~~~~~~~~~~~~~~~~~

    This module defines how the task execution is traced:
    errors are recorded, handlers are applied and so on.

"""
from __future__ import absolute_import

# ## ---
# This is the heart of the worker, the inner loop so to speak.
# It used to be split up into nice little classes and methods,
# but in the end it only resulted in bad performance and horrible tracebacks,
# so instead we now use one closure per task class.

import logging
import os
import socket
import sys

from time import time
from warnings import warn

from kombu.utils import kwdict
from kombu.utils.encoding import safe_repr, safe_str

from celery import current_app
from celery import states, signals
from celery._state import _task_stack
from celery.app import set_default_app
from celery.app.task import Task as BaseTask, Context
from celery.datastructures import ExceptionInfo
from celery.exceptions import Ignore, RetryTaskError
from celery.utils.log import get_logger
from celery.utils.objects import mro_lookup
from celery.utils.serialization import (
    get_pickleable_exception, get_pickled_exception
)
from celery.utils.text import truncate

#: Format string used to log task success.
LOG_SUCCESS = """\
Task %(name)s[%(id)s] succeeded in %(runtime)ss: %(return_value)s\
"""

#: Format string used to log task failure.
LOG_ERROR = 'Task %(name)s[%(id)s] raised exception: %(exc)s'

#: Format string used to log internal error.
LOG_INTERNAL_ERROR = 'Task %(name)s[%(id)s] INTERNAL ERROR: %(exc)s'

#: Format string used to log task retry.
LOG_RETRY = 'Task %(name)s[%(id)s] retry: %(exc)s'

logger = get_logger(__name__)
info = logger.info

send_prerun = signals.task_prerun.send
send_postrun = signals.task_postrun.send
send_success = signals.task_success.send
STARTED = states.STARTED
SUCCESS = states.SUCCESS
IGNORED = states.IGNORED
RETRY = states.RETRY
FAILURE = states.FAILURE
EXCEPTION_STATES = states.EXCEPTION_STATES
IGNORE_STATES = frozenset([IGNORED, RETRY])

#: set by :func:`setup_worker_optimizations`
_tasks = None
_patched = {}


def task_has_custom(task, attr):
    """Returns true if the task or one of its bases
    defines ``attr`` (excluding the one in BaseTask)."""
    return mro_lookup(task.__class__, attr, stop=(BaseTask, object),
                      monkey_patched=['celery.app.task'])


class TraceInfo(object):
    __slots__ = ('state', 'retval')

    def __init__(self, state, retval=None):
        self.state = state
        self.retval = retval

    def handle_error_state(self, task, eager=False):
        store_errors = not eager
        if task.ignore_result:
            store_errors = task.store_errors_even_if_ignored

        return {
            RETRY: self.handle_retry,
            FAILURE: self.handle_failure,
        }[self.state](task, store_errors=store_errors)

    def handle_retry(self, task, store_errors=True):
        """Handle retry exception."""
        # the exception raised is the RetryTaskError semi-predicate,
        # and it's exc' attribute is the original exception raised (if any).
        req = task.request
        type_, _, tb = sys.exc_info()
        try:
            reason = self.retval
            einfo = ExceptionInfo((type_, reason, tb))
            if store_errors:
                task.backend.mark_as_retry(req.id, reason.exc, einfo.traceback)
            task.on_retry(reason.exc, req.id, req.args, req.kwargs, einfo)
            signals.task_retry.send(sender=task, request=req,
                                    reason=reason, einfo=einfo)
            info(LOG_RETRY, {
                'id': req.id, 'name': task.name,
                'exc': safe_repr(reason.exc)})
            return einfo
        finally:
            del(tb)

    def handle_failure(self, task, store_errors=True):
        """Handle exception."""
        req = task.request
        type_, _, tb = sys.exc_info()
        try:
            exc = self.retval
            einfo = ExceptionInfo((type_, get_pickleable_exception(exc), tb))
            if store_errors:
                task.backend.mark_as_failure(req.id, exc, einfo.traceback)
            task.on_failure(exc, req.id, req.args, req.kwargs, einfo)
            signals.task_failure.send(sender=task, task_id=req.id,
                                      exception=exc, args=req.args,
                                      kwargs=req.kwargs,
                                      traceback=einfo.tb,
                                      einfo=einfo)
            self._log_error(task, einfo)
            return einfo
        finally:
            del(tb)

    def _log_error(self, task, einfo):
        req = task.request
        einfo.exception = get_pickled_exception(einfo.exception)
        exception, traceback, exc_info, internal, sargs, skwargs = (
            safe_repr(einfo.exception),
            safe_str(einfo.traceback),
            einfo.exc_info,
            einfo.internal,
            safe_repr(req.args),
            safe_repr(req.kwargs),
        )
        format = LOG_ERROR
        description = 'raised exception'
        severity = logging.ERROR

        if internal:
            format = LOG_INTERNAL_ERROR
            description = 'INTERNAL ERROR'
            severity = logging.CRITICAL

        context = {
            'hostname': req.hostname,
            'id': req.id,
            'name': task.name,
            'exc': exception,
            'traceback': traceback,
            'args': sargs,
            'kwargs': skwargs,
            'description': description,
        }

        logger.log(severity, format.strip(), context,
                   exc_info=True,
                   extra={'data': {'id': req.id,
                                   'name': task.name,
                                   'args': sargs,
                                   'kwargs': skwargs,
                                   'hostname': req.hostname,
                                   'internal': internal}})

        task.send_error_email(context, einfo.exception)


def build_tracer(name, task, loader=None, hostname=None, store_errors=True,
                 Info=TraceInfo, eager=False, propagate=False,
<<<<<<< HEAD
                 time=time, truncate=truncate):
=======
                 IGNORE_STATES=IGNORE_STATES):
>>>>>>> c507bf27
    """Builts a function that tracing the tasks execution; catches all
    exceptions, and saves the state and result of the task execution
    to the result backend.

    If the call was successful, it saves the result to the task result
    backend, and sets the task status to `"SUCCESS"`.

    If the call raises :exc:`~celery.exceptions.RetryTaskError`, it extracts
    the original exception, uses that as the result and sets the task status
    to `"RETRY"`.

    If the call results in an exception, it saves the exception as the task
    result, and sets the task status to `"FAILURE"`.

    Returns a function that takes the following arguments:

        :param uuid: The unique id of the task.
        :param args: List of positional args to pass on to the function.
        :param kwargs: Keyword arguments mapping to pass on to the function.
        :keyword request: Request dict.

    """
    # If the task doesn't define a custom __call__ method
    # we optimize it away by simply calling the run method directly,
    # saving the extra method call and a line less in the stack trace.
    fun = task if task_has_custom(task, '__call__') else task.run

    loader = loader or current_app.loader
    backend = task.backend
    ignore_result = task.ignore_result
    track_started = task.track_started
    track_started = not eager and (task.track_started and not ignore_result)
    publish_result = not eager and not ignore_result
    hostname = hostname or socket.gethostname()

    loader_task_init = loader.on_task_init
    loader_cleanup = loader.on_process_cleanup

    task_on_success = None
    task_after_return = None
    if task_has_custom(task, 'on_success'):
        task_on_success = task.on_success
    if task_has_custom(task, 'after_return'):
        task_after_return = task.after_return

    store_result = backend.store_result
    backend_cleanup = backend.process_cleanup

    pid = os.getpid()

    request_stack = task.request_stack
    push_request = request_stack.push
    pop_request = request_stack.pop
    push_task = _task_stack.push
    pop_task = _task_stack.pop
    on_chord_part_return = backend.on_chord_part_return
    _does_info = logger.isEnabledFor(logging.INFO)

    prerun_receivers = signals.task_prerun.receivers
    postrun_receivers = signals.task_postrun.receivers
    success_receivers = signals.task_success.receivers

    from celery import canvas
    subtask = canvas.subtask

    def trace_task(uuid, args, kwargs, request=None):
        R = I = T = Rstr = None
        kwargs = kwdict(kwargs)
        time_start = time()
        try:
            push_task(task)
            task_request = Context(request or {}, args=args,
                                   called_directly=False, kwargs=kwargs)
            push_request(task_request)
            try:
                # -*- PRE -*-
                if prerun_receivers:
                    send_prerun(sender=task, task_id=uuid, task=task,
                                args=args, kwargs=kwargs)
                loader_task_init(uuid, task)
                if track_started:
                    store_result(uuid, {'pid': pid,
                                        'hostname': hostname}, STARTED)

                # -*- TRACE -*-
                try:
                    R = retval = fun(*args, **kwargs)
                    state = SUCCESS
                except Ignore as exc:
                    I, R = Info(IGNORED, exc), ExceptionInfo(internal=True)
                    state, retval = I.state, I.retval
                except RetryTaskError as exc:
                    I = Info(RETRY, exc)
                    state, retval = I.state, I.retval
                    R = I.handle_error_state(task, eager=eager)
                except Exception as exc:
                    if propagate:
                        raise
                    I = Info(FAILURE, exc)
                    state, retval = I.state, I.retval
                    R = I.handle_error_state(task, eager=eager)
                    [subtask(errback).apply_async((uuid, ))
                        for errback in task_request.errbacks or []]
                except BaseException as exc:
                    raise
                else:
                    # callback tasks must be applied before the result is
                    # stored, so that result.children is populated.
                    [subtask(callback).apply_async((retval, ))
                        for callback in task_request.callbacks or []]
                    if publish_result:
                        store_result(uuid, retval, SUCCESS)
                    if task_on_success:
                        task_on_success(retval, uuid, args, kwargs)
                    if success_receivers:
                        send_success(sender=task, result=retval)
                    if _does_info:
                        T = time() - time_start
                        Rstr = truncate(safe_repr(R), 256)
                        # 46 is the length needed to fit
                        #     'the quick brown fox jumps over the lazy dog' :)
                        info(LOG_SUCCESS, {
                            'id': uuid, 'name': name,
                            'return_value': truncate(Rstr, 46),
                            'runtime': T})

                # -* POST *-
                if state not in IGNORE_STATES:
                    if task_request.chord:
                        on_chord_part_return(task)
                    if task_after_return:
                        task_after_return(
                            state, retval, uuid, args, kwargs, None,
                        )
                    if postrun_receivers:
                        send_postrun(sender=task, task_id=uuid, task=task,
                                     args=args, kwargs=kwargs,
                                     retval=retval, state=state)
            finally:
                pop_task()
                pop_request()
                if not eager:
                    try:
                        backend_cleanup()
                        loader_cleanup()
                    except (KeyboardInterrupt, SystemExit, MemoryError):
                        raise
                    except Exception as exc:
                        logger.error('Process cleanup failed: %r', exc,
                                     exc_info=True)
        except Exception as exc:
            if eager:
                raise
            R = report_internal_error(task, exc)
        return R, I, T, Rstr

    return trace_task


def trace_task(task, uuid, args, kwargs, request={}, **opts):
    try:
        if task.__trace__ is None:
            task.__trace__ = build_tracer(task.name, task, **opts)
        return task.__trace__(uuid, args, kwargs, request)[0]
    except Exception as exc:
        return report_internal_error(task, exc)


def _trace_task_ret(name, uuid, args, kwargs, request={}, **opts):
    R, I, T, Rstr = trace_task(current_app.tasks[name],
                               uuid, args, kwargs, request, **opts)
    return R if I else Rstr, T
trace_task_ret = _trace_task_ret


def _fast_trace_task(task, uuid, args, kwargs, request={}):
    # setup_worker_optimizations will point trace_task_ret to here,
    # so this is the function used in the worker.
    R, I, T, Rstr = _tasks[task].__trace__(uuid, args, kwargs, request)
    return R if I else Rstr


def eager_trace_task(task, uuid, args, kwargs, request=None, **opts):
    opts.setdefault('eager', True)
    return build_tracer(task.name, task, **opts)(
        uuid, args, kwargs, request)


def report_internal_error(task, exc):
    _type, _value, _tb = sys.exc_info()
    try:
        _value = task.backend.prepare_exception(exc)
        exc_info = ExceptionInfo((_type, _value, _tb), internal=True)
        warn(RuntimeWarning(
            'Exception raised outside body: {0!r}:\n{1}'.format(
                exc, exc_info.traceback)))
        return exc_info
    finally:
        del(_tb)


def setup_worker_optimizations(app):
    global _tasks
    global trace_task_ret

    # make sure custom Task.__call__ methods that calls super
    # will not mess up the request/task stack.
    _install_stack_protection()

    # all new threads start without a current app, so if an app is not
    # passed on to the thread it will fall back to the "default app",
    # which then could be the wrong app.  So for the worker
    # we set this to always return our app.  This is a hack,
    # and means that only a single app can be used for workers
    # running in the same process.
    app.set_current()
    set_default_app(app)

    # evaluate all task classes by finalizing the app.
    app.finalize()

    # set fast shortcut to task registry
    _tasks = app._tasks

    trace_task_ret = _fast_trace_task
    try:
        job = sys.modules['celery.worker.job']
    except KeyError:
        pass
    else:
        job.trace_task_ret = _fast_trace_task
        job.__optimize__()


def reset_worker_optimizations():
    global trace_task_ret
    trace_task_ret = _trace_task_ret
    try:
        delattr(BaseTask, '_stackprotected')
    except AttributeError:
        pass
    try:
        BaseTask.__call__ = _patched.pop('BaseTask.__call__')
    except KeyError:
        pass
    try:
        sys.modules['celery.worker.job'].trace_task_ret = _trace_task_ret
    except KeyError:
        pass


def _install_stack_protection():
    # Patches BaseTask.__call__ in the worker to handle the edge case
    # where people override it and also call super.
    #
    # - The worker optimizes away BaseTask.__call__ and instead
    #   calls task.run directly.
    # - so with the addition of current_task and the request stack
    #   BaseTask.__call__ now pushes to those stacks so that
    #   they work when tasks are called directly.
    #
    # The worker only optimizes away __call__ in the case
    # where it has not been overridden, so the request/task stack
    # will blow if a custom task class defines __call__ and also
    # calls super().
    if not getattr(BaseTask, '_stackprotected', False):
        _patched['BaseTask.__call__'] = orig = BaseTask.__call__

        def __protected_call__(self, *args, **kwargs):
            stack = self.request_stack
            req = stack.top
            if req and not req._protected and \
                    len(stack) == 1 and not req.called_directly:
                req._protected = 1
                return self.run(*args, **kwargs)
            return orig(self, *args, **kwargs)
        BaseTask.__call__ = __protected_call__
        BaseTask._stackprotected = True<|MERGE_RESOLUTION|>--- conflicted
+++ resolved
@@ -183,11 +183,7 @@
 
 def build_tracer(name, task, loader=None, hostname=None, store_errors=True,
                  Info=TraceInfo, eager=False, propagate=False,
-<<<<<<< HEAD
-                 time=time, truncate=truncate):
-=======
-                 IGNORE_STATES=IGNORE_STATES):
->>>>>>> c507bf27
+                 time=time, truncate=truncate, IGNORE_STATES=IGNORE_STATES):
     """Builts a function that tracing the tasks execution; catches all
     exceptions, and saves the state and result of the task execution
     to the result backend.
@@ -367,7 +363,7 @@
     # setup_worker_optimizations will point trace_task_ret to here,
     # so this is the function used in the worker.
     R, I, T, Rstr = _tasks[task].__trace__(uuid, args, kwargs, request)
-    return R if I else Rstr
+    return R if I else Rstr, T
 
 
 def eager_trace_task(task, uuid, args, kwargs, request=None, **opts):
