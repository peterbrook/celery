--- conflicted
+++ resolved
@@ -132,20 +132,15 @@
 
 @task
 def removepyc(options):
-<<<<<<< HEAD
     sh('find . -type f -a \\( {0} \\) | xargs rm'.format(
         ' -o '.join("-name '{0}'".format(pat) for pat in PYCOMPILE_CACHES)))
+    sh('find . -type d -name "__pycache__" | xargs rm -r')
 
 
 @task
 def update_graphs(options):
     sh('celery worker_graph | dot -Tpng -o docs/images/worker_graph.png')
     sh('celery consumer_graph | dot -Tpng -o docs/images/consumer_graph.png')
-=======
-    sh('find . -type f -a \\( %s \\) | xargs rm' % (
-        ' -o '.join("-name '%s'" % (pat, ) for pat in PYCOMPILE_CACHES), ))
-    sh('find . -type d -name "__pycache__" | xargs rm -r')
->>>>>>> 88cf416b
 
 
 @task
